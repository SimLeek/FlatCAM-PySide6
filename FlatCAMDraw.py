--- conflicted
+++ resolved
@@ -719,17 +719,11 @@
         self.delete_btn = self.drawing_toolbar.addAction(QtGui.QIcon('share/deleteshape32.png'), "Delete Shape '-'")
 
         ### Snap Toolbar ###
-<<<<<<< HEAD
-        self.snap_toolbar = QtGui.QToolBar()
-
-        self.grid_snap_btn = self.snap_toolbar.addAction(QtGui.QIcon('share:grid32.png'), 'Snap to grid')
-        self.grid_gap_x_entry = FCEntry()
-
-=======
+
         self.snap_toolbar = QtGui.QToolBar("Grid Toolbar")
         self.grid_snap_btn = self.snap_toolbar.addAction(QtGui.QIcon('share/grid32.png'), 'Snap to grid')
-        self.grid_gap_x_entry = QtGui.QLineEdit()
->>>>>>> b7d95fea
+        self.grid_gap_x_entry = FCEntry()
+
         self.grid_gap_x_entry.setMaximumWidth(70)
         self.grid_gap_x_entry.setToolTip("Grid X distance")
         self.snap_toolbar.addWidget(self.grid_gap_x_entry)
